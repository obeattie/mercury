--- conflicted
+++ resolved
@@ -4,13 +4,9 @@
 	"golang.org/x/net/context"
 
 	"github.com/mondough/mercury"
+	"github.com/mondough/mercury/marshaling"
 	terrors "github.com/mondough/typhon/errors"
 	tmsg "github.com/mondough/typhon/message"
-<<<<<<< HEAD
-=======
-	"github.com/obeattie/mercury"
-	"github.com/obeattie/mercury/marshaling"
->>>>>>> 2b4f816e
 )
 
 // A Call is a convenient way to form a Request for an RPC call.
